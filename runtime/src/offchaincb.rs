//! # Offchain Worker Callback Example
//!
//! This is a minimal example module to show case how the runtime can and should
//! interact with an offchain worker asynchronously.
//!
//! This example plays simple ping-pong with authenticated off-chain workers:
//! Once a signed transaction to `ping` is submitted, the runtime store `Ping` request.
//! After every block the offchain worker is triggered. If it sees a `Ping` request
//! in the current block, it reacts by sending a signed transaction to call
//! `pong`.  When `pong` is called, it emits an `Ack` event so it easy to track
//! with existing UIs whether the Ping-Pong-Ack happened.
//!
//! However, because the `pong` contains trusted information (the `nonce`) the runtime
//! can't verify by itself - the key reason why we have the offchain worker in the
//! first place - we can't allow just anyone to call `pong`. Instead the runtime has a
//! local list of `authorities`-keys that allowed to evoke `pong`. In this simple example
//! this list can only be extended via a root call (e.g. `sudo`). In practice more
<<<<<<< HEAD
//! complex management models and session based key rotations should be considered, but
=======
//! complex management models and session based key rotations should be considered, but 
>>>>>>> 4a153a7b
//! this is out of the scope of this example

// Ensure we're `no_std` when compiling for Wasm. Otherwise our `Vec` and operations
// on it will fail with `invalid`.
#![cfg_attr(not(feature = "std"), no_std)]

// We have to import a few things
use rstd::prelude::*;
use app_crypto::RuntimeAppPublic;
use support::{decl_module, decl_event, decl_storage, StorageValue, dispatch::Result};
use system::{ensure_signed, ensure_root};
use system::offchain::SubmitSignedTransaction;
use codec::{Encode, Decode};

/// Our local KeyType.
///
/// For security reasons the offchain worker doesn't have direct access to the keys
/// but only to app-specific subkeys, which are defined and grouped by their `KeyTypeId`.
/// We define it here as `ofcb` (for `offchain callback`). Yours should be specific to
/// the module you are actually building.
pub const KEY_TYPE: app_crypto::KeyTypeId = app_crypto::KeyTypeId(*b"ofcb");

/// The module's main configuration trait.
pub trait Trait: system::Trait  {
	/// The regular events type, we use to emit the `Ack`
	type Event:From<Event<Self>> + Into<<Self as system::Trait>::Event>;

	/// A dispatchable call type. We need to define it for the offchain worker to
	/// reference the `pong` function it wants to call.
	type Call: From<Call<Self>>;

	/// Let's define the helper we use to create signed transactions with
	type SubmitTransaction: SubmitSignedTransaction<Self, <Self as Trait>::Call>;

	/// The local keytype
	type KeyType: RuntimeAppPublic + From<Self::AccountId> + Into<Self::AccountId> + Clone;
}

/// The type of requests we can send to the offchain worker
#[derive(Encode, Decode)]
pub enum OffchainRequest<T: system::Trait> {
	/// If an authorised offchain worker sees this ping, it shall respond with a `pong` call
	Ping(u8,  <T as system::Trait>::AccountId)
}

// We use the regular Event type to sent the final ack for the nonce
decl_event!(
	pub enum Event<T> where AccountId = <T as system::Trait>::AccountId {
		/// When we received a Pong, we also Ack it.
		Ack(u8, AccountId),
	}
);


// We use storage in two important ways here:
// 1. we have a local list of `OcRequests`, which are cleared at the beginning
//    and then collected throughout a block
// 2. we store the list of authorities, from whom we accept `pong` calls.
decl_storage! {
	trait Store for Module<T: Trait> as OffchainCb {
		/// Requests made within this block execution
		OcRequests: Vec<OffchainRequest<T>>;
		/// The current set of keys that may submit pongs
		Authorities get(authorities) config(): Vec<T::AccountId>;
	}
}


// The actual Module definition. This is where we create the callable functions
decl_module! {
	pub struct Module<T: Trait> for enum Call where origin: T::Origin {
		/// Initializing events
		fn deposit_event() = default;

		/// Clean the state on initialisation of a block
		fn on_initialize(_now: T::BlockNumber) {
			// At the beginning of each block execution, system triggers all
			// `on_initialize` functions, which allows us to set up some temprorary
			// state or - like in this case - clean up other states
			<Self as Store>::OcRequests::kill();
		}


		/// The entry point function: storing a `Ping` offchain request with the given `nonce`.
		pub fn ping(origin, nonce: u8) -> Result {
			// It first ensures the function was signed, then it store the `Ping` request
			// with our nonce and author. Finally it results with `Ok`.
			let who = ensure_signed(origin)?;
			
			<Self as Store>::OcRequests::mutate(|v| v.push(OffchainRequest::Ping(nonce, who)));
			Ok(())
		}

		/// Called from the offchain worker to respond to a ping
		pub fn pong(origin, nonce: u8) -> Result {
			// We don't allow anyone to `pong` but only those authorised in the `authorities`
			// set at this point. Therefore after ensuring this is singed, we check whether
			// that given author is allowed to `pong` is. If so, we emit the `Ack` event,
			// otherwise we've just consumed their fee.
			let author = ensure_signed(origin)?;

			if Self::is_authority(&author) {
				Self::deposit_event(RawEvent::Ack(nonce, author));
			}

			Ok(())
		}

		// Runs after every block within the context and current state of said block.
		fn offchain_worker(_now: T::BlockNumber) {
			// As `pongs` are only accepted by authorities, we only run this code,
			// if a valid local key is found, we could submit them with.
			if let Some(key) = Self::authority_id() {
				Self::offchain(&key);
			}
		}

		// Simple authority management: add a new authority to the set of keys that
		// are allowed to respond with `pong`.
		pub fn add_authority(origin, who: T::AccountId) -> Result {
			// In practice this should be a bit cleverer, but for this example it is enough
			// that this is protected by a root-call (e.g. through governance like `sudo`).
			let _me = ensure_root(origin)?;

			if !Self::is_authority(&who){
				<Authorities<T>>::mutate(|l| l.push(who));
			}

			Ok(())
		}
	}
}


// We've moved the  helper functions outside of the main decleration for briefety.
impl<T: Trait> Module<T> {

	/// The main entry point, called with account we are supposed to sign with
	fn offchain(key: &T::AccountId) {
		// Let's iterat through the locally stored requests and react to them.
		// At the moment, only knows of one request to respond to: `ping`.
		// Once a ping is found, we respond by calling `pong` as a transaction
		// signed with the given key.
		// This would be the place, where a regular offchain worker would go off
		// and do its actual thing before responding async at a later point in time.
		//
		// Note, that even though this is run directly on the same block, as we are
		// creating a new transaction, this will only react _in the following_ block.
		for e in <Self as Store>::OcRequests::get() {
			match e {
				OffchainRequest::Ping(nonce, _who) => {
					Self::respond(key, nonce)
				}
				// there would be potential other calls
			}
		}
	}

	/// Respondong to as the given account to a given nonce by calling `pong` as a
	/// newly signed and submitted trasnaction
	fn respond(key: &T::AccountId, nonce: u8) {
		runtime_io::print_utf8(b"Received ping, sending pong");
		let call = Call::pong(nonce);
		let _ = T::SubmitTransaction::sign_and_submit(call, key.clone().into());
	}

	/// Helper that confirms whether the given `AccountId` can sign `pong` transactions
	fn is_authority(who: &T::AccountId) -> bool {
		Self::authorities().into_iter().find(|i| i == who).is_some()
	}

	/// Find a local `AccountId` we can sign with, that is allowed to `pong`
	fn authority_id() -> Option<T::AccountId> {
		// Find all local keys accessible to this app through the localised KeyType.
		// Then go through all keys currently stored on chain and check them against
		// the list of local keys until a match is found, otherwise return `None`.
		let local_keys = T::KeyType::all().iter().map(
				|i| (*i).clone().into()
			).collect::<Vec<T::AccountId>>();

		Self::authorities().into_iter().find_map(|authority| {
			if local_keys.contains(&authority) {
				Some(authority)
			} else {
				None
			}
		})
	}
}

#[cfg(test)]
mod tests {
	use codec::Decode;
	use std::sync::Arc;
	use parking_lot::RwLock;
	use sr_primitives::{
		Perbill, generic, RuntimeAppPublic,
		testing::{Header, TestXt, UintAuthorityId},
		traits::{IdentityLookup, BlakeTwo256, Block, Dispatchable},
	};
	use offchain::testing::TestOffchainExt;
	use primitives::{H256, Blake2Hasher};
	use support::{construct_runtime, parameter_types, assert_ok};
	use runtime_io::{with_externalities, TestExternalities};
	use system;
	use crate::offchaincb as offchaincb;

	type AccountId = u64;
	type AccountIndex = u64;
	type Extrinsic = TestXt<Call, ()>;
	type SubmitTransaction = system::offchain::TransactionSubmitter<UintAuthorityId, Call, Extrinsic>;

	// TODO: implement this for runtime or call?
	impl system::offchain::CreateTransaction<TestRuntime, Extrinsic> for Call {
		type Signature = u64;

		fn create_transaction<F: system::offchain::Signer<AccountId, Self::Signature>>(
			call: Call,
			account: AccountId,
			_index: AccountIndex,
		) -> Option<(Call, <Extrinsic as sr_primitives::traits::Extrinsic>::SignaturePayload)> {
			let extra = ();
			Some((call, (account, extra)))
		}
	}

	parameter_types! {
		pub const BlockHashCount: u64 = 250;
		pub const MaximumBlockWeight: u32 = 1024;
		pub const MaximumBlockLength: u32 = 2 * 1024;
		pub const AvailableBlockRatio: Perbill = Perbill::one();
	}

	impl system::Trait for TestRuntime {
		type Origin = Origin;
		type Index = AccountIndex;
		type BlockNumber = u64;
		type Call = Call;
		type Hash = H256;
		type Hashing = BlakeTwo256;
		type AccountId = AccountId;
		type Lookup = IdentityLookup<Self::AccountId>;
		type Header = Header;
		type WeightMultiplierUpdate = ();
		type Event = Event;
		type BlockHashCount = BlockHashCount;
		type MaximumBlockWeight = MaximumBlockWeight;
		type MaximumBlockLength = MaximumBlockLength;
		type AvailableBlockRatio = AvailableBlockRatio;
		type Version = ();
	}

	impl offchaincb::Trait for TestRuntime {
		type Event = Event;
		type Call = Call;
		type SubmitTransaction = SubmitTransaction;
		type KeyType = UintAuthorityId;
	}

	pub type NodeBlock = generic::Block<Header, Extrinsic>;
	construct_runtime!(
		pub enum TestRuntime where
			Block = NodeBlock,
			NodeBlock = NodeBlock,
			UncheckedExtrinsic = Extrinsic
		{
			System: system::{Module, Call, Event},
			OffchainCb: offchaincb::{Module, Call, Event<T> ,Config<T>},
		}
	);

	pub fn new_test_ext(local_keys: Vec<AccountId>) -> TestExternalities<Blake2Hasher> {
		let mut t = system::GenesisConfig::default().build_storage::<TestRuntime>().unwrap();
		// Any node that has local key `49` can submit a pong.
		offchaincb::GenesisConfig::<TestRuntime> { authorities: vec![49] }
			.assimilate_storage(&mut t).unwrap();
		UintAuthorityId::set_all_keys(local_keys);
		t.into()
	}

	fn seal_block(n: u64, state: Arc<RwLock<offchain::testing::State>>) -> Option<usize> {
		assert_eq!(System::block_number(), n);
		System::set_block_number(n + 1);
		if let Some(key) = OffchainCb::authority_id() {
			// run offchain
			OffchainCb::offchain(&key);

			// if there are any txs submitted to the queue, dispatch them
			let transactions = &mut state.write().transactions;
			let count = transactions.len();
			while let Some(t) = transactions.pop() {
				let e: Extrinsic = Decode::decode(&mut &*t).unwrap();
				let (who, _) = e.0.unwrap();
				let call = e.1;
				// in reality you would do `e.apply`, but this is a test. we assume we don't care
				// about validation etc.
				let _ = call.dispatch(Some(who).into()).unwrap();
			}
			Some(count)
		} else {
			None
		}
	}

	#[test]
	fn test_setup_works() {
		// a normal node.
		with_externalities(&mut new_test_ext(vec![1, 2, 3]), || {
			assert_eq!(OffchainCb::authorities(), vec![49]);
			assert_eq!(
				UintAuthorityId::all(),
				vec![1u64, 2, 3].into_iter().map(Into::into).collect::<Vec<UintAuthorityId>>()
			);

			assert_eq!(OffchainCb::is_authority(&1), false);
			assert_eq!(OffchainCb::is_authority(&2), false);
			assert_eq!(OffchainCb::is_authority(&3), false);
			assert_eq!(OffchainCb::is_authority(&49), true);

			assert!(OffchainCb::authority_id().is_none());
		});

		// an authority node.
		with_externalities(&mut new_test_ext(vec![2, 49]), || {
			assert_eq!(OffchainCb::authorities(), vec![49]);
			assert_eq!(
				UintAuthorityId::all(),
				vec![2u64, 49].into_iter().map(Into::into).collect::<Vec<UintAuthorityId>>()
			);
			assert!(OffchainCb::authority_id().is_some());
		});
	}

	#[test]
	fn ping_should_work() {
		with_externalities(&mut new_test_ext(vec![1]), || {
			assert_ok!(OffchainCb::ping(Origin::signed(1), 1));
			assert_eq!(
				System::events()[0].event,
				Event::offchaincb(offchaincb::RawEvent::Ping(1, 1)),
			);

		})
	}

	#[test]
	fn anyone_can_ping() {
		with_externalities(&mut new_test_ext(vec![1]), || {
			// authority
			assert_ok!(OffchainCb::ping(Origin::signed(1), 1));
			// normal key
			assert_ok!(OffchainCb::ping(Origin::signed(2), 4));

			assert_eq!(
				System::events()[0].event,
				Event::offchaincb(offchaincb::RawEvent::Ping(1, 1)),
			);

			assert_eq!(
				System::events()[1].event,
				Event::offchaincb(offchaincb::RawEvent::Ping(4, 2)),
			);
		})
	}

	#[test]
	fn ping_triggers_ack() {
		let mut ext = new_test_ext(vec![49]);
		let (offchain, state) = TestOffchainExt::new();
		ext.set_offchain_externalities(offchain);

		with_externalities(&mut ext, || {
			// 2 submits a ping. Assume this is an extrinsic from the outer world.
			assert_ok!(OffchainCb::ping(Origin::signed(2), 1));
			assert_eq!(
				System::events()[0].event,
				Event::offchaincb(offchaincb::RawEvent::Ping(1, 2)),
			);

			// 49 is an authority (current externality), should be able to call pong.
			assert!(seal_block(1, state).is_some());

			// which triggers ack
			assert_eq!(
				System::events()[1].event,
				Event::offchaincb(offchaincb::RawEvent::Ack(1, 49)),
			);
		})
	}

	#[test]
	fn only_authorities_can_pong() {
		let mut ext = new_test_ext(vec![69]);
		let (offchain, state) = TestOffchainExt::new();
		ext.set_offchain_externalities(offchain);

		with_externalities(&mut ext, || {
			assert_ok!(OffchainCb::ping(Origin::signed(2), 1));
			// 69 is not an authority.
			assert!(seal_block(1, state).is_none());
		})
	}
}
<|MERGE_RESOLUTION|>--- conflicted
+++ resolved
@@ -15,11 +15,7 @@
 //! first place - we can't allow just anyone to call `pong`. Instead the runtime has a
 //! local list of `authorities`-keys that allowed to evoke `pong`. In this simple example
 //! this list can only be extended via a root call (e.g. `sudo`). In practice more
-<<<<<<< HEAD
 //! complex management models and session based key rotations should be considered, but
-=======
-//! complex management models and session based key rotations should be considered, but 
->>>>>>> 4a153a7b
 //! this is out of the scope of this example
 
 // Ensure we're `no_std` when compiling for Wasm. Otherwise our `Vec` and operations
@@ -59,6 +55,7 @@
 }
 
 /// The type of requests we can send to the offchain worker
+#[cfg_attr(feature = "std", derive(PartialEq, Eq, Debug))]
 #[derive(Encode, Decode)]
 pub enum OffchainRequest<T: system::Trait> {
 	/// If an authorised offchain worker sees this ping, it shall respond with a `pong` call
@@ -81,7 +78,7 @@
 decl_storage! {
 	trait Store for Module<T: Trait> as OffchainCb {
 		/// Requests made within this block execution
-		OcRequests: Vec<OffchainRequest<T>>;
+		OcRequests get(oc_requests): Vec<OffchainRequest<T>>;
 		/// The current set of keys that may submit pongs
 		Authorities get(authorities) config(): Vec<T::AccountId>;
 	}
@@ -97,8 +94,8 @@
 		/// Clean the state on initialisation of a block
 		fn on_initialize(_now: T::BlockNumber) {
 			// At the beginning of each block execution, system triggers all
-			// `on_initialize` functions, which allows us to set up some temprorary
-			// state or - like in this case - clean up other states
+			// `on_initialize` functions, which allows us to set up some temporary state or - like
+			// in this case - clean up other states
 			<Self as Store>::OcRequests::kill();
 		}
 
@@ -108,7 +105,7 @@
 			// It first ensures the function was signed, then it store the `Ping` request
 			// with our nonce and author. Finally it results with `Ok`.
 			let who = ensure_signed(origin)?;
-			
+
 			<Self as Store>::OcRequests::mutate(|v| v.push(OffchainRequest::Ping(nonce, who)));
 			Ok(())
 		}
@@ -154,12 +151,12 @@
 }
 
 
-// We've moved the  helper functions outside of the main decleration for briefety.
+// We've moved the  helper functions outside of the main declaration for brevity.
 impl<T: Trait> Module<T> {
 
 	/// The main entry point, called with account we are supposed to sign with
 	fn offchain(key: &T::AccountId) {
-		// Let's iterat through the locally stored requests and react to them.
+		// Let's iterate through the locally stored requests and react to them.
 		// At the moment, only knows of one request to respond to: `ping`.
 		// Once a ping is found, we respond by calling `pong` as a transaction
 		// signed with the given key.
@@ -340,6 +337,7 @@
 			assert_eq!(OffchainCb::is_authority(&49), true);
 
 			assert!(OffchainCb::authority_id().is_none());
+			assert_eq!(OffchainCb::oc_requests().len(), 0);
 		});
 
 		// an authority node.
@@ -357,11 +355,11 @@
 	fn ping_should_work() {
 		with_externalities(&mut new_test_ext(vec![1]), || {
 			assert_ok!(OffchainCb::ping(Origin::signed(1), 1));
-			assert_eq!(
-				System::events()[0].event,
-				Event::offchaincb(offchaincb::RawEvent::Ping(1, 1)),
-			);
-
+			assert_eq!(OffchainCb::oc_requests().len(), 1);
+			assert_eq!(
+				OffchainCb::oc_requests()[0],
+				offchaincb::OffchainRequest::Ping(1, 1),
+			);
 		})
 	}
 
@@ -374,13 +372,13 @@
 			assert_ok!(OffchainCb::ping(Origin::signed(2), 4));
 
 			assert_eq!(
-				System::events()[0].event,
-				Event::offchaincb(offchaincb::RawEvent::Ping(1, 1)),
-			);
-
-			assert_eq!(
-				System::events()[1].event,
-				Event::offchaincb(offchaincb::RawEvent::Ping(4, 2)),
+				OffchainCb::oc_requests()[0],
+				offchaincb::OffchainRequest::Ping(1, 1),
+			);
+
+			assert_eq!(
+				OffchainCb::oc_requests()[1],
+				offchaincb::OffchainRequest::Ping(4, 2),
 			);
 		})
 	}
@@ -395,8 +393,8 @@
 			// 2 submits a ping. Assume this is an extrinsic from the outer world.
 			assert_ok!(OffchainCb::ping(Origin::signed(2), 1));
 			assert_eq!(
-				System::events()[0].event,
-				Event::offchaincb(offchaincb::RawEvent::Ping(1, 2)),
+				OffchainCb::oc_requests()[0],
+				offchaincb::OffchainRequest::Ping(1, 2),
 			);
 
 			// 49 is an authority (current externality), should be able to call pong.
@@ -404,8 +402,8 @@
 
 			// which triggers ack
 			assert_eq!(
-				System::events()[1].event,
-				Event::offchaincb(offchaincb::RawEvent::Ack(1, 49)),
+				OffchainCb::oc_requests()[1],
+				offchaincb::OffchainRequest::Ping(1, 49),
 			);
 		})
 	}
